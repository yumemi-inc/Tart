--- conflicted
+++ resolved
@@ -102,23 +102,13 @@
         matchingHandler?.handler?.invoke(this) ?: state
     }
 
-<<<<<<< HEAD
-    private val onExit: suspend ExitScope<S, A, E>.() -> Unit = {
+    private val onExit: suspend ExitScope<S, E>.() -> Unit = {
         val matchingHandler = this@StoreBuilder.exitStateHandlers.firstOrNull { it.predicate(state) }
         matchingHandler?.handler?.invoke(this)
     }
 
-    private val onError: suspend ErrorScope<S, A, E, S>.() -> Unit = {
+    private val onError: suspend ErrorScope<S, E, S>.() -> Unit = {
         val matchingHandler = this@StoreBuilder.errorStateHandlers.firstOrNull { it.predicate(state) }
-=======
-    private val onExit: suspend ExitScope<S, E>.() -> Unit = {
-        val matchingHandler = exitStateHandlers.firstOrNull { it.predicate(state) }
-        matchingHandler?.handler?.invoke(this)
-    }
-
-    private val onError: suspend ErrorScope<S, E, S>.() -> Unit = {
-        val matchingHandler = errorStateHandlers.firstOrNull { it.predicate(state) }
->>>>>>> 8a8f4245
         matchingHandler?.handler?.invoke(this) ?: throw error
     }
 
